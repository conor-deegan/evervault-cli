--- conflicted
+++ resolved
@@ -100,7 +100,6 @@
         self.get(&get_cert_url).send().await.handle_response().await
     }
 
-<<<<<<< HEAD
     pub async fn get_cage_logs(
         &self,
         cage_uuid: &str,
@@ -113,7 +112,8 @@
             cage_uuid
         );
         self.get(&get_logs_url).send().await.handle_response().await
-=======
+    }
+
     pub async fn delete_cage(&self, cage_uuid: &str) -> ApiResult<DeleteCageResponse> {
         let delete_cage_url = format!("{}/{}", self.base_url(), cage_uuid);
         self.delete(&delete_cage_url)
@@ -121,7 +121,6 @@
             .await
             .handle_response()
             .await
->>>>>>> f43574df
     }
 }
 
@@ -365,7 +364,6 @@
     certs: Vec<CageSigningCert>,
 }
 
-<<<<<<< HEAD
 #[derive(Clone, Debug, Deserialize, Serialize)]
 #[serde(rename_all = "camelCase")]
 pub struct CageLogs {
@@ -397,6 +395,5 @@
     ingestion_time: i64,
     instance_id: String,
 }
-=======
-pub type DeleteCageResponse = Cage;
->>>>>>> f43574df
+
+pub type DeleteCageResponse = Cage;