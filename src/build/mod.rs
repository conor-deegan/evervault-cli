pub mod error;
use error::BuildError;

use crate::common::{resolve_output_path, OutputPath};
use crate::config::ValidatedCageBuildConfig;
use crate::docker::error::DockerError;
use crate::docker::parse::{Directive, DockerfileDecoder, Mode};
use crate::docker::utils::verify_docker_is_running;
use crate::enclave;
use std::io::Write;
use std::path::Path;
use tokio::fs::File;
use tokio::io::AsyncRead;

const EV_USER_DOCKERFILE_PATH: &str = "ev-user.Dockerfile";
const USER_ENTRYPOINT_SERVICE_PATH: &str = "/etc/service/user-entrypoint";
const DATA_PLANE_SERVICE_PATH: &str = "/etc/service/data-plane";

pub async fn build_enclave_image_file(
    cage_config: &ValidatedCageBuildConfig,
    context_path: &str,
    output_dir: Option<&str>,
    verbose: bool,
    docker_build_args: Option<Vec<&str>>,
    data_plane_version: String,
) -> Result<(enclave::BuiltEnclave, OutputPath), BuildError> {
    if !Path::new(&context_path).exists() {
        log::error!(
            "The build context directory {} does not exist.",
            &context_path
        );
        return Err(BuildError::ContextDirectoryDoesNotExist(
            context_path.to_string(),
        ));
    }

    // temporary directory must remain in scope for the whole
    // function so it isn't deleted until all the builds are finished.
    let output_path = resolve_output_path(output_dir)?;

    let signing_info = enclave::EnclaveSigningInfo::try_from(cage_config.signing_info())?;

    if !verify_docker_is_running()? {
        return Err(DockerError::DaemonNotRunning.into());
    }

    // read dockerfile
    let dockerfile_path = Path::new(cage_config.dockerfile());
    if !dockerfile_path.exists() {
        return Err(BuildError::DockerfileAccessError(
            cage_config.dockerfile().to_string(),
        ));
    }

    let dockerfile = File::open(dockerfile_path)
        .await
        .map_err(|_| BuildError::DockerfileAccessError(cage_config.dockerfile().to_string()))?;

<<<<<<< HEAD
    let processed_dockerfile =
        process_dockerfile(&cage_config, dockerfile, data_plane_version).await?;
=======
    let processed_dockerfile = process_dockerfile(cage_config, dockerfile).await?;
>>>>>>> 697c75b5

    // write new dockerfile to fs
    let ev_user_dockerfile_path = output_path.join(Path::new(EV_USER_DOCKERFILE_PATH));
    let mut ev_user_dockerfile = std::fs::File::create(&ev_user_dockerfile_path)
        .map_err(BuildError::FailedToWriteCageDockerfile)?;

    processed_dockerfile.iter().for_each(|instruction| {
        writeln!(ev_user_dockerfile, "{}", instruction).unwrap();
    });

    log::debug!(
        "Processed dockerfile saved at {}.",
        ev_user_dockerfile_path.display()
    );

    log::info!("Building docker image...");
    enclave::build_user_image(
        &ev_user_dockerfile_path,
        context_path,
        verbose,
        docker_build_args,
    )?;

    log::debug!("Building Nitro CLI image...");

    enclave::build_nitro_cli_image(output_path.path(), Some(&signing_info), verbose)?;

    log::info!("Converting docker image to EIF...");
    enclave::run_conversion_to_enclave(output_path.path(), verbose)
        .map(|built_enc| (built_enc, output_path))
        .map_err(|e| e.into())
}

async fn process_dockerfile<R: AsyncRead + std::marker::Unpin>(
    build_config: &ValidatedCageBuildConfig,
    dockerfile_src: R,
    data_plane_version: String,
) -> Result<Vec<Directive>, BuildError> {
    // Decode dockerfile from file
    let instruction_set = DockerfileDecoder::decode_dockerfile_from_src(dockerfile_src).await?;

    // Filter out unwanted directives
    let mut last_cmd = None;
    let mut last_entrypoint = None;
    let mut exposed_port: Option<u16> = None;

    let remove_unwanted_directives = |directive: &Directive| -> bool {
        if directive.is_cmd() {
            last_cmd = Some(directive.clone());
        } else if directive.is_entrypoint() {
            last_entrypoint = Some(directive.clone());
        } else if let Directive::Expose { port } = directive {
            exposed_port = *port;
        } else {
            return true;
        }
        false
    };

    let cleaned_instructions: Vec<Directive> = instruction_set
        .into_iter()
        .filter(remove_unwanted_directives)
        .collect();

    let wait_for_env = r#"while ! grep -q \"EV_API_KEY\" /etc/customer-env\n do echo \"Env not ready, sleeping user process for one second\"\n sleep 1\n done \n source /etc/customer-env\n"#;
    let user_service_builder =
        crate::docker::utils::create_combined_docker_entrypoint(last_entrypoint, last_cmd).map(
            |entrypoint| {
                let entrypoint_script =
                    format!("sleep 5\\necho \\\"Checking status of data-plane\\\"\\nSVDIR=/etc/service sv check data-plane || exit 1\\necho \\\"Data-plane up and running\\\"\\n{wait_for_env}\\necho \\\"Booting user service...\\\"\\ncd %s\\nexec {entrypoint}");
                let user_service_runner = format!("{USER_ENTRYPOINT_SERVICE_PATH}/run");
                let user_service_runit_wrapper = crate::docker::utils::write_command_to_script(
                    entrypoint_script.as_str(),
                    user_service_runner.as_str(),
                    &[r#" "$PWD" "#],
                );
                Directive::new_run(user_service_runit_wrapper)
            },
        )?;

    if let Some(true) = exposed_port.map(|port| port == 443) {
        return Err(DockerError::RestrictedPortExposed(exposed_port.unwrap()).into());
    }

<<<<<<< HEAD
    let ev_domain = std::env::var("EV_DOMAIN").unwrap_or(String::from("evervault.com"));
=======
    let epoch = std::time::SystemTime::now()
        .duration_since(std::time::UNIX_EPOCH)
        .expect("System time is before the unix epoch")
        .as_secs();

    let ev_domain = std::env::var("EV_DOMAIN").unwrap_or_else(|_| String::from("evervault.com"));
>>>>>>> 697c75b5

    let data_plane_url = format!(
        "https://cage-build-assets.{}/runtime/{}/data-plane/{}",
        ev_domain,
        data_plane_version,
        build_config.get_dataplane_feature_label()
    );

    let mut data_plane_run_script =
        r#"echo \"Booting Evervault data plane...\"\nexec /data-plane"#.to_string();
    if let Some(port) = exposed_port {
        data_plane_run_script = format!("{data_plane_run_script} {port}");
    }

    let bootstrap_script_content =
        r#"ifconfig lo 127.0.0.1\necho \"Booting enclave...\"\nexec runsvdir /etc/service"#;

    let injected_directives = vec![
        // install dependencies
        Directive::new_run(crate::docker::utils::write_command_to_script(
            r#"if [ \"$( command -v apk )\" ]; then\necho \"Installing using apk\"\napk update ; apk add net-tools runit ; rm -rf /var/cache/apk/*\nelif [ \"$( command -v apt-get )\" ]; then\necho \"Installing using apt-get\"\napt-get upgrade ; apt-get update ; apt-get -y install net-tools runit wget ; apt-get clean ; rm -rf /var/lib/apt/lists/*\nelse\necho \"No suitable installer found. Please contact support: support@evervault.com\"\nexit 1\nfi"#,
            "/runtime-installer",
            &[],
        )),
        Directive::new_run("sh /runtime-installer ; rm /runtime-installer"),
        // create user service directory
        Directive::new_run(format!("mkdir -p {USER_ENTRYPOINT_SERVICE_PATH}")),
        // add user service runner
        user_service_builder,
        // add data-plane executable
        Directive::new_run(format!(
            "wget {data_plane_url} -O /data-plane && chmod +x /data-plane"
        )),
        // add data-plane service directory
        Directive::new_run(format!("mkdir -p {DATA_PLANE_SERVICE_PATH}")),
        // add data-plane service runner
        Directive::new_run(crate::docker::utils::write_command_to_script(
            data_plane_run_script.as_str(),
            format!("{DATA_PLANE_SERVICE_PATH}/run").as_str(),
            &[],
        )),
        // set cage name and app uuid as in enclave env vars
        Directive::new_env("EV_CAGE_NAME", build_config.cage_name()),
        Directive::new_env("EV_CAGE_UUID", build_config.cage_uuid()),
        Directive::new_env("EV_APP_UUID", build_config.app_uuid()),
        Directive::new_env("EV_TEAM_UUID", build_config.team_uuid()),
        Directive::new_env("DATA_PLANE_HEALTH_CHECKS", "true"),
        // Add bootstrap script to configure enclave before starting services
        Directive::new_run(crate::docker::utils::write_command_to_script(
            bootstrap_script_content,
            "/bootstrap",
            &[],
        )),
        // add entrypoint which starts the runit services
        Directive::new_entrypoint(
            Mode::Exec,
            vec!["/bootstrap".to_string(), "1>&2".to_string()],
        ),
    ];

    // add custom directives to end of dockerfile
    Ok([cleaned_instructions, injected_directives].concat())
}

#[cfg(test)]
mod test {
    use super::{process_dockerfile, BuildError};
    use crate::config::EgressSettings;
    use crate::config::ValidatedCageBuildConfig;
    use crate::config::ValidatedSigningInfo;
    use crate::docker;
    use crate::enclave;
    use crate::test_utils;
    use itertools::zip;
    use tempfile::TempDir;

    fn get_config() -> ValidatedCageBuildConfig {
        ValidatedCageBuildConfig {
            cage_name: "test".into(),
            cage_uuid: "1234".into(),
            team_uuid: "teamid".into(),
            debug: false,
            app_uuid: "3241".into(),
            dockerfile: "".into(),
            egress: EgressSettings {
                enabled: false,
                destinations: None,
            },
            attestation: None,
            signing: ValidatedSigningInfo {
                cert: "".into(),
                key: "".into(),
            },
            disable_tls_termination: false,
        }
    }

    #[tokio::test]
    async fn test_process_dockerfile() {
        let sample_dockerfile_contents = r#"FROM alpine

RUN touch /hello-script;\
    /bin/sh -c "echo -e '"'#!/bin/sh\nwhile true; do echo "hello"; sleep 2; done;\n'"' > /hello-script"

ENTRYPOINT ["sh", "/hello-script"]"#;
        let mut readable_contents = sample_dockerfile_contents.as_bytes();

        let config = get_config();

        let data_plane_version = "0.0.0".to_string();

        let processed_file =
            process_dockerfile(&config, &mut readable_contents, data_plane_version).await;
        assert_eq!(processed_file.is_ok(), true);
        let processed_file = processed_file.unwrap();

        let expected_output_contents = r##"FROM alpine
RUN touch /hello-script;\
    /bin/sh -c "echo -e '"'#!/bin/sh\nwhile true; do echo "hello"; sleep 2; done;\n'"' > /hello-script"
RUN printf "#!/bin/sh\nif [ \"$( command -v apk )\" ]; then\necho \"Installing using apk\"\napk update ; apk add net-tools runit ; rm -rf /var/cache/apk/*\nelif [ \"$( command -v apt-get )\" ]; then\necho \"Installing using apt-get\"\napt-get upgrade ; apt-get update ; apt-get -y install net-tools runit wget ; apt-get clean ; rm -rf /var/lib/apt/lists/*\nelse\necho \"No suitable installer found. Please contact support: support@evervault.com\"\nexit 1\nfi\n" > /runtime-installer && chmod +x /runtime-installer
RUN sh /runtime-installer ; rm /runtime-installer
RUN mkdir -p /etc/service/user-entrypoint
<<<<<<< HEAD
RUN printf "#!/bin/sh\nsleep 5\necho \"Checking status of data-plane\"\nSVDIR=/etc/service sv check data-plane || exit 1\necho \"Data-plane up and running\"\necho \"Booting user service...\"\ncd %s\nexec sh /hello-script\n" "$PWD"  > /etc/service/user-entrypoint/run && chmod +x /etc/service/user-entrypoint/run
RUN wget https://cage-build-assets.evervault.com/runtime/0.0.0/data-plane/egress-disabled/tls-termination-enabled -O /data-plane && chmod +x /data-plane
=======
RUN printf "#!/bin/sh\nsleep 5\necho \"Checking status of data-plane\"\nSVDIR=/etc/service sv check data-plane || exit 1\necho \"Data-plane up and running\"\nwhile ! grep -q \"EV_API_KEY\" /etc/customer-env\n do echo \"Env not ready, sleeping user process for one second\"\n sleep 1\n done \n source /etc/customer-env\n\necho \"Booting user service...\"\ncd %s\nexec sh /hello-script\n" "$PWD"  > /etc/service/user-entrypoint/run && chmod +x /etc/service/user-entrypoint/run
RUN wget https://cage-build-assets.evervault.io/runtime/latest/data-plane/egress-disabled -O /data-plane && chmod +x /data-plane
>>>>>>> 697c75b5
RUN mkdir -p /etc/service/data-plane
RUN printf "#!/bin/sh\necho \"Booting Evervault data plane...\"\nexec /data-plane\n" > /etc/service/data-plane/run && chmod +x /etc/service/data-plane/run
ENV EV_CAGE_NAME=test
ENV EV_CAGE_UUID=1234
ENV EV_APP_UUID=3241
ENV EV_TEAM_UUID=teamid
ENV DATA_PLANE_HEALTH_CHECKS=true
RUN printf "#!/bin/sh\nifconfig lo 127.0.0.1\necho \"Booting enclave...\"\nexec runsvdir /etc/service\n" > /bootstrap && chmod +x /bootstrap
ENTRYPOINT ["/bootstrap", "1>&2"]
"##;

        let expected_directives = docker::parse::DockerfileDecoder::decode_dockerfile_from_src(
            expected_output_contents.as_bytes(),
        )
        .await
        .unwrap();

        assert_eq!(expected_directives.len(), processed_file.len());
        for (expected_directive, processed_directive) in
            zip(expected_directives.iter(), processed_file.iter())
        {
            let expected_directive = expected_directive.to_string();
            let processed_directive = processed_directive.to_string();
            assert_eq!(expected_directive, processed_directive);
        }
    }

    #[tokio::test]
    async fn test_process_dockerfile_with_restricted_reserved_port() {
        let sample_dockerfile_contents = r#"FROM alpine

RUN touch /hello-script;\
    /bin/sh -c "echo -e '"'#!/bin/sh\nwhile true; do echo "hello"; sleep 2; done;\n'"' > /hello-script"
EXPOSE 443
ENTRYPOINT ["sh", "/hello-script"]"#;
        let mut readable_contents = sample_dockerfile_contents.as_bytes();

        let config = get_config();

        let data_plane_version = "0.0.0".to_string();
        let processed_file =
            process_dockerfile(&config, &mut readable_contents, data_plane_version).await;
        assert_eq!(processed_file.is_err(), true);

        assert!(matches!(
            processed_file,
            Err(BuildError::DockerError(
                crate::docker::error::DockerError::RestrictedPortExposed(443)
            ))
        ));
    }

    #[tokio::test]
    async fn test_process_dockerfile_with_valid_reserved_port() {
        let sample_dockerfile_contents = r#"FROM alpine

RUN touch /hello-script;\
    /bin/sh -c "echo -e '"'#!/bin/sh\nwhile true; do echo "hello"; sleep 2; done;\n'"' > /hello-script"
EXPOSE 3443
ENTRYPOINT ["sh", "/hello-script"]"#;
        let mut readable_contents = sample_dockerfile_contents.as_bytes();

        let config = get_config();

        let data_plane_version = "0.0.0".to_string();
        let processed_file =
            process_dockerfile(&config, &mut readable_contents, data_plane_version).await;
        assert_eq!(processed_file.is_ok(), true);
        let processed_file = processed_file.unwrap();

        let expected_output_contents = r##"FROM alpine
RUN touch /hello-script;\
    /bin/sh -c "echo -e '"'#!/bin/sh\nwhile true; do echo "hello"; sleep 2; done;\n'"' > /hello-script"
RUN printf "#!/bin/sh\nif [ \"$( command -v apk )\" ]; then\necho \"Installing using apk\"\napk update ; apk add net-tools runit ; rm -rf /var/cache/apk/*\nelif [ \"$( command -v apt-get )\" ]; then\necho \"Installing using apt-get\"\napt-get upgrade ; apt-get update ; apt-get -y install net-tools runit wget ; apt-get clean ; rm -rf /var/lib/apt/lists/*\nelse\necho \"No suitable installer found. Please contact support: support@evervault.com\"\nexit 1\nfi\n" > /runtime-installer && chmod +x /runtime-installer
RUN sh /runtime-installer ; rm /runtime-installer
RUN mkdir -p /etc/service/user-entrypoint
<<<<<<< HEAD
RUN printf "#!/bin/sh\nsleep 5\necho \"Checking status of data-plane\"\nSVDIR=/etc/service sv check data-plane || exit 1\necho \"Data-plane up and running\"\necho \"Booting user service...\"\ncd %s\nexec sh /hello-script\n" "$PWD"  > /etc/service/user-entrypoint/run && chmod +x /etc/service/user-entrypoint/run
RUN wget https://cage-build-assets.evervault.com/runtime/0.0.0/data-plane/egress-disabled/tls-termination-enabled -O /data-plane && chmod +x /data-plane
=======
RUN printf "#!/bin/sh\nsleep 5\necho \"Checking status of data-plane\"\nSVDIR=/etc/service sv check data-plane || exit 1\necho \"Data-plane up and running\"\nwhile ! grep -q \"EV_API_KEY\" /etc/customer-env\n do echo \"Env not ready, sleeping user process for one second\"\n sleep 1\n done \n source /etc/customer-env\n\necho \"Booting user service...\"\ncd %s\nexec sh /hello-script\n" "$PWD"  > /etc/service/user-entrypoint/run && chmod +x /etc/service/user-entrypoint/run
RUN wget https://cage-build-assets.evervault.io/runtime/latest/data-plane/egress-disabled -O /data-plane && chmod +x /data-plane
>>>>>>> 697c75b5
RUN mkdir -p /etc/service/data-plane
RUN printf "#!/bin/sh\necho \"Booting Evervault data plane...\"\nexec /data-plane 3443\n" > /etc/service/data-plane/run && chmod +x /etc/service/data-plane/run
ENV EV_CAGE_NAME=test
ENV EV_CAGE_UUID=1234
ENV EV_APP_UUID=3241
ENV EV_TEAM_UUID=teamid
ENV DATA_PLANE_HEALTH_CHECKS=true
RUN printf "#!/bin/sh\nifconfig lo 127.0.0.1\necho \"Booting enclave...\"\nexec runsvdir /etc/service\n" > /bootstrap && chmod +x /bootstrap
ENTRYPOINT ["/bootstrap", "1>&2"]
"##;

        let expected_directives = docker::parse::DockerfileDecoder::decode_dockerfile_from_src(
            expected_output_contents.as_bytes(),
        )
        .await
        .unwrap();

        assert_eq!(expected_directives.len(), processed_file.len());
        for (expected_directive, processed_directive) in
            zip(expected_directives.iter(), processed_file.iter())
        {
            let expected_directive = expected_directive.to_string();
            let processed_directive = processed_directive.to_string();
<<<<<<< HEAD
            assert_eq!(expected_directive, processed_directive);
=======

            if expected_directive.contains("cage-build-assets") {
                assert!(processed_directive.starts_with("RUN wget https://cage-build-assets.evervault.com/runtime/latest/data-plane/egress-disabled/tls-termination-enabled?t="));
                assert!(processed_directive.ends_with("-O /data-plane && chmod +x /data-plane"));
            } else {
                assert_eq!(expected_directive, processed_directive);
            }
>>>>>>> 697c75b5
        }
    }

    #[tokio::test]
    async fn test_choose_output_dir() {
        let output_dir = TempDir::new().unwrap();

        let _ = test_utils::build_test_cage(Some(output_dir.path().to_str().unwrap())).await;

        let paths = std::fs::read_dir(output_dir.path().to_str().unwrap().to_string()).unwrap();

        for path in paths {
            log::info!("Name: {}", path.unwrap().path().display())
        }

        assert!(output_dir
            .path()
            .join(super::EV_USER_DOCKERFILE_PATH)
            .exists());
        assert!(output_dir
            .path()
            .join(enclave::NITRO_CLI_IMAGE_FILENAME)
            .exists());
        assert!(output_dir.path().join(enclave::ENCLAVE_FILENAME).exists());
    }
}<|MERGE_RESOLUTION|>--- conflicted
+++ resolved
@@ -56,12 +56,7 @@
         .await
         .map_err(|_| BuildError::DockerfileAccessError(cage_config.dockerfile().to_string()))?;
 
-<<<<<<< HEAD
-    let processed_dockerfile =
-        process_dockerfile(&cage_config, dockerfile, data_plane_version).await?;
-=======
-    let processed_dockerfile = process_dockerfile(cage_config, dockerfile).await?;
->>>>>>> 697c75b5
+    let processed_dockerfile = process_dockerfile(cage_config, dockerfile, data_plane_version).await?;
 
     // write new dockerfile to fs
     let ev_user_dockerfile_path = output_path.join(Path::new(EV_USER_DOCKERFILE_PATH));
@@ -146,16 +141,7 @@
         return Err(DockerError::RestrictedPortExposed(exposed_port.unwrap()).into());
     }
 
-<<<<<<< HEAD
     let ev_domain = std::env::var("EV_DOMAIN").unwrap_or(String::from("evervault.com"));
-=======
-    let epoch = std::time::SystemTime::now()
-        .duration_since(std::time::UNIX_EPOCH)
-        .expect("System time is before the unix epoch")
-        .as_secs();
-
-    let ev_domain = std::env::var("EV_DOMAIN").unwrap_or_else(|_| String::from("evervault.com"));
->>>>>>> 697c75b5
 
     let data_plane_url = format!(
         "https://cage-build-assets.{}/runtime/{}/data-plane/{}",
@@ -278,13 +264,8 @@
 RUN printf "#!/bin/sh\nif [ \"$( command -v apk )\" ]; then\necho \"Installing using apk\"\napk update ; apk add net-tools runit ; rm -rf /var/cache/apk/*\nelif [ \"$( command -v apt-get )\" ]; then\necho \"Installing using apt-get\"\napt-get upgrade ; apt-get update ; apt-get -y install net-tools runit wget ; apt-get clean ; rm -rf /var/lib/apt/lists/*\nelse\necho \"No suitable installer found. Please contact support: support@evervault.com\"\nexit 1\nfi\n" > /runtime-installer && chmod +x /runtime-installer
 RUN sh /runtime-installer ; rm /runtime-installer
 RUN mkdir -p /etc/service/user-entrypoint
-<<<<<<< HEAD
-RUN printf "#!/bin/sh\nsleep 5\necho \"Checking status of data-plane\"\nSVDIR=/etc/service sv check data-plane || exit 1\necho \"Data-plane up and running\"\necho \"Booting user service...\"\ncd %s\nexec sh /hello-script\n" "$PWD"  > /etc/service/user-entrypoint/run && chmod +x /etc/service/user-entrypoint/run
+RUN printf "#!/bin/sh\nsleep 5\necho \"Checking status of data-plane\"\nSVDIR=/etc/service sv check data-plane || exit 1\necho \"Data-plane up and running\"\nwhile ! grep -q \"EV_API_KEY\" /etc/customer-env\n do echo \"Env not ready, sleeping user process for one second\"\n sleep 1\n done \n source /etc/customer-env\n\necho \"Booting user service...\"\ncd %s\nexec sh /hello-script\n" "$PWD"  > /etc/service/user-entrypoint/run && chmod +x /etc/service/user-entrypoint/run
 RUN wget https://cage-build-assets.evervault.com/runtime/0.0.0/data-plane/egress-disabled/tls-termination-enabled -O /data-plane && chmod +x /data-plane
-=======
-RUN printf "#!/bin/sh\nsleep 5\necho \"Checking status of data-plane\"\nSVDIR=/etc/service sv check data-plane || exit 1\necho \"Data-plane up and running\"\nwhile ! grep -q \"EV_API_KEY\" /etc/customer-env\n do echo \"Env not ready, sleeping user process for one second\"\n sleep 1\n done \n source /etc/customer-env\n\necho \"Booting user service...\"\ncd %s\nexec sh /hello-script\n" "$PWD"  > /etc/service/user-entrypoint/run && chmod +x /etc/service/user-entrypoint/run
-RUN wget https://cage-build-assets.evervault.io/runtime/latest/data-plane/egress-disabled -O /data-plane && chmod +x /data-plane
->>>>>>> 697c75b5
 RUN mkdir -p /etc/service/data-plane
 RUN printf "#!/bin/sh\necho \"Booting Evervault data plane...\"\nexec /data-plane\n" > /etc/service/data-plane/run && chmod +x /etc/service/data-plane/run
 ENV EV_CAGE_NAME=test
@@ -361,13 +342,8 @@
 RUN printf "#!/bin/sh\nif [ \"$( command -v apk )\" ]; then\necho \"Installing using apk\"\napk update ; apk add net-tools runit ; rm -rf /var/cache/apk/*\nelif [ \"$( command -v apt-get )\" ]; then\necho \"Installing using apt-get\"\napt-get upgrade ; apt-get update ; apt-get -y install net-tools runit wget ; apt-get clean ; rm -rf /var/lib/apt/lists/*\nelse\necho \"No suitable installer found. Please contact support: support@evervault.com\"\nexit 1\nfi\n" > /runtime-installer && chmod +x /runtime-installer
 RUN sh /runtime-installer ; rm /runtime-installer
 RUN mkdir -p /etc/service/user-entrypoint
-<<<<<<< HEAD
-RUN printf "#!/bin/sh\nsleep 5\necho \"Checking status of data-plane\"\nSVDIR=/etc/service sv check data-plane || exit 1\necho \"Data-plane up and running\"\necho \"Booting user service...\"\ncd %s\nexec sh /hello-script\n" "$PWD"  > /etc/service/user-entrypoint/run && chmod +x /etc/service/user-entrypoint/run
+RUN printf "#!/bin/sh\nsleep 5\necho \"Checking status of data-plane\"\nSVDIR=/etc/service sv check data-plane || exit 1\necho \"Data-plane up and running\"\nwhile ! grep -q \"EV_API_KEY\" /etc/customer-env\n do echo \"Env not ready, sleeping user process for one second\"\n sleep 1\n done \n source /etc/customer-env\n\necho \"Booting user service...\"\ncd %s\nexec sh /hello-script\n" "$PWD"  > /etc/service/user-entrypoint/run && chmod +x /etc/service/user-entrypoint/run
 RUN wget https://cage-build-assets.evervault.com/runtime/0.0.0/data-plane/egress-disabled/tls-termination-enabled -O /data-plane && chmod +x /data-plane
-=======
-RUN printf "#!/bin/sh\nsleep 5\necho \"Checking status of data-plane\"\nSVDIR=/etc/service sv check data-plane || exit 1\necho \"Data-plane up and running\"\nwhile ! grep -q \"EV_API_KEY\" /etc/customer-env\n do echo \"Env not ready, sleeping user process for one second\"\n sleep 1\n done \n source /etc/customer-env\n\necho \"Booting user service...\"\ncd %s\nexec sh /hello-script\n" "$PWD"  > /etc/service/user-entrypoint/run && chmod +x /etc/service/user-entrypoint/run
-RUN wget https://cage-build-assets.evervault.io/runtime/latest/data-plane/egress-disabled -O /data-plane && chmod +x /data-plane
->>>>>>> 697c75b5
 RUN mkdir -p /etc/service/data-plane
 RUN printf "#!/bin/sh\necho \"Booting Evervault data plane...\"\nexec /data-plane 3443\n" > /etc/service/data-plane/run && chmod +x /etc/service/data-plane/run
 ENV EV_CAGE_NAME=test
@@ -391,17 +367,7 @@
         {
             let expected_directive = expected_directive.to_string();
             let processed_directive = processed_directive.to_string();
-<<<<<<< HEAD
             assert_eq!(expected_directive, processed_directive);
-=======
-
-            if expected_directive.contains("cage-build-assets") {
-                assert!(processed_directive.starts_with("RUN wget https://cage-build-assets.evervault.com/runtime/latest/data-plane/egress-disabled/tls-termination-enabled?t="));
-                assert!(processed_directive.ends_with("-O /data-plane && chmod +x /data-plane"));
-            } else {
-                assert_eq!(expected_directive, processed_directive);
-            }
->>>>>>> 697c75b5
         }
     }
 
