use crate::api::assets::AssetsClient;
use crate::build::build_enclave_image_file;
use crate::build::error::BuildError;
use crate::common::OutputPath;
use crate::config::{EgressSettings, ValidatedCageBuildConfig, ValidatedSigningInfo};
use crate::enclave::BuiltEnclave;

pub async fn build_test_cage(
    output_dir: Option<&str>,
) -> Result<(BuiltEnclave, OutputPath), BuildError> {
    let dn_string = crate::cert::DistinguishedName::default();
    crate::cert::create_new_cert(".".into(), dn_string).expect("Failed to gen cert in tests");
    let build_args = get_test_build_args();
<<<<<<< HEAD

    build_enclave_image_file(&build_args, ".", output_dir, false, None, false).await
=======
    let assets_client = AssetsClient::new();
    let data_plane_version = assets_client.get_latest_data_plane_version().await.unwrap();
    build_enclave_image_file(
        &build_args,
        ".",
        output_dir,
        false,
        None,
        data_plane_version,
    )
    .await
>>>>>>> b34aea53
}

fn get_test_build_args() -> ValidatedCageBuildConfig {
    ValidatedCageBuildConfig {
        cage_name: "test-cage".into(),
        cage_uuid: "1234".into(),
        app_uuid: "4321".into(),
        team_uuid: "teamid".into(),
        debug: false,
        egress: EgressSettings {
            enabled: false,
            destinations: None,
        },
        dockerfile: "./sample-user.Dockerfile".to_string(),
        signing: ValidatedSigningInfo {
            cert: "./cert.pem".into(),
            key: "./key.pem".into(),
        },
        attestation: None,
        disable_tls_termination: false,
    }
}<|MERGE_RESOLUTION|>--- conflicted
+++ resolved
@@ -7,14 +7,11 @@
 
 pub async fn build_test_cage(
     output_dir: Option<&str>,
+    reproducible: bool
 ) -> Result<(BuiltEnclave, OutputPath), BuildError> {
     let dn_string = crate::cert::DistinguishedName::default();
     crate::cert::create_new_cert(".".into(), dn_string).expect("Failed to gen cert in tests");
     let build_args = get_test_build_args();
-<<<<<<< HEAD
-
-    build_enclave_image_file(&build_args, ".", output_dir, false, None, false).await
-=======
     let assets_client = AssetsClient::new();
     let data_plane_version = assets_client.get_latest_data_plane_version().await.unwrap();
     build_enclave_image_file(
@@ -23,10 +20,10 @@
         output_dir,
         false,
         None,
+        reproducible,
         data_plane_version,
     )
     .await
->>>>>>> b34aea53
 }
 
 fn get_test_build_args() -> ValidatedCageBuildConfig {
