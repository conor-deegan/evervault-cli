use crate::api::{self, assets::AssetsClient, AuthMode};
use crate::build::build_enclave_image_file;
use crate::common::prepare_build_args;
use crate::get_api_key;
use crate::{
    common::{CliError, OutputPath},
    config::{read_and_validate_config, BuildTimeConfig, ValidatedCageBuildConfig},
    deploy::{deploy_eif, get_eif},
    enclave::EIFMeasurements,
};
use atty::Stream;
use clap::Parser;

/// Deploy a Cage from a toml file.
#[derive(Debug, Parser)]
#[clap(name = "deploy", about)]
pub struct DeployArgs {
    /// Path to cage.toml config file
    #[clap(short = 'c', long = "config", default_value = "./cage.toml")]
    pub config: String,

    /// Path to Dockerfile for Cage. Will override any dockerfile specified in the .toml file.
    #[clap(short = 'f', long = "file")]
    pub dockerfile: Option<String>,

    /// Path to EIF for Cage. Will not build if EIF is provided.
    #[clap(long = "eif-path")]
    pub eif_path: Option<String>,

    /// Path to use for docker context
    #[clap(default_value = ".")]
    pub context_path: String,

    /// Certificate used to sign the enclave image file
    #[clap(long = "signing-cert")]
    pub certificate: Option<String>,

    /// Private key used to sign the enclave image file
    #[clap(long = "private-key")]
    pub private_key: Option<String>,

    /// Disable verbose output
    #[clap(long)]
    pub quiet: bool,

    /// Build time arguments to provide to docker
    #[clap(long = "build-arg")]
    pub docker_build_args: Vec<String>,

    /// Perform a reproducible build to guarantee consistent checksums.
    /// Note: reproducible builds are significantly slower, but are recommended for production deployments.
    #[clap(long = "reproducible")]
    pub reproducible: bool,
}

impl BuildTimeConfig for DeployArgs {
    fn certificate(&self) -> Option<&str> {
        self.certificate.as_deref()
    }

    fn dockerfile(&self) -> Option<&str> {
        self.dockerfile.as_deref()
    }

    fn private_key(&self) -> Option<&str> {
        self.private_key.as_deref()
    }
}

pub async fn run(deploy_args: DeployArgs) -> exitcode::ExitCode {
    let api_key = get_api_key!();
    let (mut cage_config, validated_config) =
        match read_and_validate_config(&deploy_args.config, &deploy_args) {
            Ok(configs) => configs,
            Err(e) => {
                log::error!("Failed to validate Cage config - {}", e);
                return e.exitcode();
            }
        };

    let cage_api = api::cage::CagesClient::new(AuthMode::ApiKey(api_key));

    let cage = match cage_api.get_cage(validated_config.cage_uuid()).await {
        Ok(cage) => cage,
        Err(e) => {
            log::error!("Failed to retrieve Cage details from Evervault API – {}", e);
            return e.exitcode();
        }
    };

    let formatted_args = prepare_build_args(&deploy_args.docker_build_args);
    let build_args = formatted_args
        .as_ref()
        .map(|args| args.iter().map(AsRef::as_ref).collect());

    let (eif_measurements, output_path) = match resolve_eif(
        &validated_config,
        &deploy_args.context_path,
        deploy_args.eif_path.as_deref(),
        !deploy_args.quiet,
        build_args,
        deploy_args.reproducible,
    )
    .await
    {
        Ok(eif_info) => eif_info,
        Err(e) => return e,
    };

    if cage_config.debug {
        crate::common::log_debug_mode_attestation_warning();
    }

    log::info!(
        "Deploying Cage with the following attestation measurements: {}",
        serde_json::to_string_pretty(&eif_measurements)
            .expect("Failed to serialize Cage attestation measures.")
    );

    crate::common::update_cage_config_with_eif_measurements(
        &mut cage_config,
        &deploy_args.config,
        &eif_measurements,
    );

    if let Err(e) = deploy_eif(&validated_config, cage_api, output_path, &eif_measurements).await {
        log::error!("{}", e);
        return e.exitcode();
    };

    if atty::is(Stream::Stdout) {
        log::info!("Your Cage is now available at https://{}", cage.domain());
    } else {
        let success_msg = serde_json::json!({
            "status": "success",
            "cageDomain": cage.domain(),
            "measurements": &eif_measurements
        });
        println!("{}", serde_json::to_string(&success_msg).unwrap());
    };
    exitcode::OK
}

async fn resolve_eif(
    validated_config: &ValidatedCageBuildConfig,
    context_path: &str,
    eif_path: Option<&str>,
    verbose: bool,
    build_args: Option<Vec<&str>>,
    reproducible: bool,
) -> Result<(EIFMeasurements, OutputPath), exitcode::ExitCode> {
    if let Some(path) = eif_path {
        get_eif(path, verbose).map_err(|e| {
            log::error!("Failed to access the EIF at {}", path);
            e.exitcode()
        })
    } else {
<<<<<<< HEAD
=======
        let cage_build_assets_client = AssetsClient::new();
        let data_plane_version = match cage_build_assets_client
            .get_latest_data_plane_version()
            .await
        {
            Ok(version) => version,
            Err(e) => {
                log::error!("Failed to retrieve the latest data plane version - {e:?}");
                return Err(e.exitcode());
            }
        };

>>>>>>> b34aea53
        let (built_enclave, output_path) = build_enclave_image_file(
            validated_config,
            context_path,
            None,
            verbose,
            build_args,
<<<<<<< HEAD
            reproducible,
=======
            data_plane_version,
>>>>>>> b34aea53
        )
        .await
        .map_err(|build_err| {
            log::error!("Failed to build EIF - {}", build_err);
            build_err.exitcode()
        })?;
        Ok((built_enclave.measurements().to_owned(), output_path))
    }
}<|MERGE_RESOLUTION|>--- conflicted
+++ resolved
@@ -155,8 +155,6 @@
             e.exitcode()
         })
     } else {
-<<<<<<< HEAD
-=======
         let cage_build_assets_client = AssetsClient::new();
         let data_plane_version = match cage_build_assets_client
             .get_latest_data_plane_version()
@@ -169,18 +167,14 @@
             }
         };
 
->>>>>>> b34aea53
         let (built_enclave, output_path) = build_enclave_image_file(
             validated_config,
             context_path,
             None,
             verbose,
             build_args,
-<<<<<<< HEAD
             reproducible,
-=======
             data_plane_version,
->>>>>>> b34aea53
         )
         .await
         .map_err(|build_err| {
