--- conflicted
+++ resolved
@@ -18,14 +18,7 @@
           override: true
           components: rustfmt, clippy
       - name: Compile project
-<<<<<<< HEAD
         run: cargo build -p ev-cli
-=======
-        run: cargo build --features internal_dependency -p ev-enclave
-        env:
-          CARGO_REGISTRIES_EVERVAULT_RUST_LIBRARIES_INDEX: ${{ secrets.RUST_CRYPTO_REGISTRY }}
-          CARGO_REGISTRIES_EVERVAULT_RUST_LIBRARIES_TOKEN: ${{ secrets.CARGO_REGISTRIES_EVERVAULT_RUST_LIBRARIES_TOKEN }}
->>>>>>> 7fe30e4e
       - name: Test project
         run: cargo test -p ev-cli
       - name: Format project
@@ -49,11 +42,11 @@
     needs: [get-version]
     uses: ./.github/workflows/build-and-publish.yml
     with:
-      stage: 'staging'
-      major-version: '1'
+      stage: "staging"
+      major-version: "1"
       full-version: "${{ needs.get-version.outputs.full_version }}"
-      ev-domain: 'evervault.io'
+      ev-domain: "evervault.io"
     secrets:
-        aws-access-key-id: ${{ secrets.AWS_ACCESS_KEY_ID_STAGING }}
-        aws-secret-access-key: ${{ secrets.AWS_SECRET_ACCESS_KEY_STAGING }}
-        aws-cloudfront-distribution-id: ${{ secrets.CLOUDFRONT_DISTRIBUTION_ID_STAGING }}+      aws-access-key-id: ${{ secrets.AWS_ACCESS_KEY_ID_STAGING }}
+      aws-secret-access-key: ${{ secrets.AWS_SECRET_ACCESS_KEY_STAGING }}
+      aws-cloudfront-distribution-id: ${{ secrets.CLOUDFRONT_DISTRIBUTION_ID_STAGING }}